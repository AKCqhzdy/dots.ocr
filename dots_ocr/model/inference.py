import asyncio
import json
import os
import time
from typing import List, Optional, Union

import httpx
from loguru import logger
from openai import APITimeoutError, AsyncOpenAI
from openai.types import CompletionUsage
from opentelemetry import trace
from PIL import Image
from pydantic import BaseModel

from app.utils.executor.stats import ModelIdentifier
from app.utils.tracing import get_tracer, traced
from dots_ocr.utils.image_utils import PILimage_to_base64, PILimage_to_base64_async
from dots_ocr.utils.prompts import dict_promptmode_to_prompt


class InferenceTaskOptions(BaseModel):
    model_name: str
    model_host: str
    model_port: int
    temperature: float
    top_p: float
    max_completion_tokens: int
    timeout: Union[List[int], int]
    max_attempts: int = 3

    def get_timeout(self, attempt_run: int):
        attempt_index = attempt_run - 1
        if isinstance(self.timeout, list):
            if attempt_index >= len(self.timeout):
                return self.timeout[-1]
            return self.timeout[attempt_index]
        return self.timeout


class InferenceTaskStats(BaseModel):
    success_usage: Optional[tuple[ModelIdentifier, CompletionUsage]] = None
    # at present, is_fallback only will be set to True when we use _fallback_ocr() in the last attempt.
    # is _fallback_ocr() also timeout, is_timeout will be set to True in this function.
    is_fallback: bool = False
    is_timeout: bool = False
    attempt_num: int = 0


class InferenceTask:
    """Enviroment variable (required):
    - API_KEY: the API key for the OpenAI API.
    """

    def __init__(
        self,
        span: trace.Span,
        options: InferenceTaskOptions,
        task_id: str,
        image: Image.Image,
        prompt: str,
    ):
        self._span = span
        self._options = options
        self._stats = InferenceTaskStats()
        self._task_id = task_id
        self._image = image
        self._prompt = prompt
        self._client = None
        self._completion_future = asyncio.Future()
        self._last_failure_reason = []

    @property
    def model_address(self) -> str:
        return f"http://{self._options.model_host}:{self._options.model_port}/v1"

    @property
    def task_id(self) -> str:
        return self._task_id

    @property
    def prompt(self) -> str:
        return self._prompt

    @property
    def is_fallback(self) -> bool:
        return self._stats.is_fallback

    @property
    def is_timeout(self) -> bool:
        return self._stats.is_timeout

    # Here we do not count input tokens for failures because now the model
    # is self-hosted and do not incur actual cost.
    @property
    def success_usage(self) -> Optional[tuple[ModelIdentifier, CompletionUsage]]:
        return self._stats.success_usage

    # TODO(tatiana): use tenacity.retry?
    async def process(self):
        with trace.use_span(self._span, end_on_exit=True):
            while self._stats.attempt_num < self._options.max_attempts:
                self._span.add_event(f"attempt-{self._stats.attempt_num}")
                with get_tracer().start_as_current_span(
                    f"attempt-{self._stats.attempt_num}"
                ) as span:
                    self._stats.attempt_num += 1
                    try:
                        logger.debug(
                            f"Inference task {self.task_id} started (attempt {self._stats.attempt_num}), address: {self.model_address}"
                        )
                        result = await self._run()
                        self._completion_future.set_result(result)
                        break
                    except APITimeoutError as e:  # retry on timeout
                        self._last_failure_reason.append(type(e).__name__)
                        if self.is_last_attempt():
                            self._completion_future.set_exception(e)
                        span.record_exception(e)
                    except Exception as e:
                        self._last_failure_reason.append(type(e).__name__)
                        logger.error(
                            f"Inference task {self.task_id} failed: {self._last_failure_reason[-1]} {e}",
                            exc_info=True,
                        )
                        self._completion_future.set_exception(e)
                        span.record_exception(e)
                        break

    def get_completion_future(self):
        return self._completion_future

    def is_last_attempt(self):
        return self._stats.attempt_num == self._options.max_attempts

    @traced()
    async def _run(self):
        return await self.inference_with_vllm()

    @traced()
    async def inference_with_vllm(self, prompt=None):
        if self._client is None:
            self._client = AsyncOpenAI(
                api_key=f'{os.environ.get("API_KEY", "0")}',
                base_url=self.model_address,
                timeout=6000,
                max_retries=0,
            )
            logger.debug(f"Initialized vLLM client for model at {self.model_address}")
        if prompt is None:
            prompt = self._prompt
        messages = [
            {
                "role": "user",
                "content": [
                    {
                        "type": "image_url",
                        "image_url": {
                            "url": await PILimage_to_base64_async(self._image)
                        },
                    },
                    {
                        "type": "text",
                        "text": f"<|img|><|imgpad|><|endofimg|>{prompt}",
                    },  # if no "<|img|><|imgpad|><|endofimg|>" here,vllm v1 will add "\n" here
                ],
            }
        ]
        try:
            start_time = time.perf_counter()
            logger.debug(
                f"Sending request {self._task_id} to vLLM model{self._options.model_name}: image size: {self.size()/1024:.2f} KB. image resolution: {self._image.width}x{self._image.height}. "
            )
            response = await self._client.chat.completions.create(
                messages=messages,
                model=self._options.model_name,
                max_completion_tokens=self._options.max_completion_tokens,
                temperature=self._options.temperature,
                top_p=self._options.top_p,
                timeout=self._options.get_timeout(self._stats.attempt_num),
            )
            end_time = time.perf_counter()
<<<<<<< HEAD
=======
            logger.debug(
                f"Received response for request {self._task_id} from vLLM model{self._options.model_name} in {end_time - start_time:.2f} seconds"
            )
>>>>>>> f82259e5
            logger.debug(
                f"vLLM token usage for request {self._task_id}: prompt={response.usage.prompt_tokens}, completion={response.usage.completion_tokens}, total={response.usage.total_tokens}"
            )
            model_id = getattr(response, "model", None)
            model_provider = getattr(response, "provider", "unknown")
            if model_id and model_provider:
                if response.usage:
                    self._stats.success_usage = (
                        ModelIdentifier(id=model_id, provider=model_provider),
                        response.usage,
                    )
            else:
                logger.warning(
                    f"Missing model_id or provider in response for task {self.task_id}, model_id: {model_id}, provider: {model_provider}, usage: {response.usage}"
                )
            response = response.choices[0].message.content
            return response
        except httpx.TimeoutException:
            logger.error(f"request timeout for task {self.task_id}")
            # TODO(tatiana): why except the error and return error str?
            # There is no handling logic for this result.
            return "timeout"
        except httpx.RequestError as e:
            logger.error(f"request error for task {self.task_id}: {e}")
            # TODO(tatiana): why except the error and return error str?
            # There is no handling logic for this result.
            return "error"

    # TODO(tatiana): make use of size to determine the queue
    # usage for more effective back pressure and memory management.
    def size(self):
        """The size of the image in bytes."""
        return len(self._image.tobytes())

    def token(self):
        """The number of token usage for processing the task."""


class OcrInferenceTask(InferenceTask):
    async def _run(self):
        if (
            len(self._last_failure_reason) > 0
            and self._last_failure_reason[-1] == "APITimeoutError"
        ):
            # Use fallback approach if this is the last attempt
            if self.is_last_attempt():
                # If there are consequtive timeout, use fallback approach
                result = await self._fallback_ocr()
                return result

        return await self.inference_with_vllm()

    async def _fallback_ocr(self):
        self._stats.is_fallback = True
        prompt = dict_promptmode_to_prompt["prompt_ocr"]
        # This can still timeout. Consider a better fallback approach?
        try:
            result = await self.inference_with_vllm(prompt)
        except APITimeoutError:
            self._stats.is_timeout = True
            logger.debug("Fallback OCR also timed out...................")
            raise
        return json.dumps(
            [
                {
                    "bbox": [0, 0, self._image.width, self._image.height],
                    "category": "Text",
                    "text": result,
                }
            ]
        )

    async def _fallback_picture(self):
        # We may experience timeout during picture description if we have experienced
        # timeout during OCR inference. Using this fallback may not improve stability.
        self._stats.is_fallback = True
        logger.debug("Fall back to return picture...................")
        return json.dumps(
            [
                {
                    "bbox": [0, 0, self._image.width, self._image.height],
                    "category": "Picture",
                }
            ]
        )<|MERGE_RESOLUTION|>--- conflicted
+++ resolved
@@ -179,12 +179,6 @@
                 timeout=self._options.get_timeout(self._stats.attempt_num),
             )
             end_time = time.perf_counter()
-<<<<<<< HEAD
-=======
-            logger.debug(
-                f"Received response for request {self._task_id} from vLLM model{self._options.model_name} in {end_time - start_time:.2f} seconds"
-            )
->>>>>>> f82259e5
             logger.debug(
                 f"vLLM token usage for request {self._task_id}: prompt={response.usage.prompt_tokens}, completion={response.usage.completion_tokens}, total={response.usage.total_tokens}"
             )
